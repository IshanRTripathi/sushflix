
import { BrowserRouter as Router, Routes, Route, Navigate } from 'react-router-dom';
import { QueryClient, QueryClientProvider } from '@tanstack/react-query';
import { AuthProvider } from './components/auth/AuthContext';
import { ThemeProvider } from './contexts/ThemeContext';
import { LoadingStateProvider } from './contexts/LoadingStateContext';
import { ProtectedRoute } from './components/auth/ProtectedRoute';
import ProfileLayout from './components/layout/ProfileLayout';
import { Footer } from './components/layout/Footer';
import Toast from './components/Toast';
import { HomePage } from './components/pages/HomePage';
import { ExplorePage } from './components/content/ExplorePage';
import { ContentDetail } from './components/content/ContentDetail';
import SettingsPage from './components/pages/SettingsPage';
import ProfilePage from './components/pages/ProfilePage';
import { AuthModal } from './components/auth/AuthModal';
import { Navigation } from './components/layout/Navigation';

function App() {
  const queryClient = new QueryClient({
    defaultOptions: {
      queries: {
        staleTime: 5 * 60 * 1000, // 5 minutes
        retry: 1,
      },
    },
  });

  return (
    <ThemeProvider>
      <LoadingStateProvider>
        <QueryClientProvider client={queryClient}>
          <AuthProvider>
            <Router>
              <div className="min-h-screen flex flex-col">
                <Navigation />
                <main className="flex-grow">
                  <Routes>
                    <Route path="/" element={<HomePage />} />
                    <Route path="/explore" element={<ExplorePage />} />
<<<<<<< HEAD
                    <Route path="/content/:id" element={
                      <ProtectedRoute>
                        <ContentDetail />
                      </ProtectedRoute>
                    } />
                    <Route path="/profile/:username" element={
=======
                    <Route path="/content/:id" element={<ContentDetail />} />
                    <Route path="/profile" element={
>>>>>>> 5580e432
                      <ProtectedRoute>
                        <ProfilePage />
                      </ProtectedRoute>
                    } />
                    <Route path="/settings" element={
                      <ProtectedRoute>
                        <SettingsPage />
                      </ProtectedRoute>
                    } />
                    <Route path="/login" element={<Navigate to="/" />} />
<<<<<<< HEAD
=======
                    <Route path="/content/:id" element={
                      <ProtectedRoute>
                        <ContentDetail />
                      </ProtectedRoute>
                    } />
>>>>>>> 5580e432
                    <Route path="/creator/:username" element={
                      <ProtectedRoute>
                        <ProfileLayout />
                      </ProtectedRoute>
                    } />
                  </Routes>
                </main>
                <Footer />
              </div>
              <AuthModal />
<<<<<<< HEAD
              <Toast />
=======
>>>>>>> 5580e432
            </Router>
          </AuthProvider>
        </QueryClientProvider>
      </LoadingStateProvider>
    </ThemeProvider>
  );
}
export default App;<|MERGE_RESOLUTION|>--- conflicted
+++ resolved
@@ -1,4 +1,3 @@
-
 import { BrowserRouter as Router, Routes, Route, Navigate } from 'react-router-dom';
 import { QueryClient, QueryClientProvider } from '@tanstack/react-query';
 import { AuthProvider } from './components/auth/AuthContext';
@@ -38,17 +37,12 @@
                   <Routes>
                     <Route path="/" element={<HomePage />} />
                     <Route path="/explore" element={<ExplorePage />} />
-<<<<<<< HEAD
                     <Route path="/content/:id" element={
                       <ProtectedRoute>
                         <ContentDetail />
                       </ProtectedRoute>
                     } />
                     <Route path="/profile/:username" element={
-=======
-                    <Route path="/content/:id" element={<ContentDetail />} />
-                    <Route path="/profile" element={
->>>>>>> 5580e432
                       <ProtectedRoute>
                         <ProfilePage />
                       </ProtectedRoute>
@@ -59,14 +53,6 @@
                       </ProtectedRoute>
                     } />
                     <Route path="/login" element={<Navigate to="/" />} />
-<<<<<<< HEAD
-=======
-                    <Route path="/content/:id" element={
-                      <ProtectedRoute>
-                        <ContentDetail />
-                      </ProtectedRoute>
-                    } />
->>>>>>> 5580e432
                     <Route path="/creator/:username" element={
                       <ProtectedRoute>
                         <ProfileLayout />
@@ -77,10 +63,7 @@
                 <Footer />
               </div>
               <AuthModal />
-<<<<<<< HEAD
               <Toast />
-=======
->>>>>>> 5580e432
             </Router>
           </AuthProvider>
         </QueryClientProvider>
@@ -88,4 +71,5 @@
     </ThemeProvider>
   );
 }
+
 export default App;